--- conflicted
+++ resolved
@@ -13,8 +13,5 @@
 
 # Rust build directory
 target
-<<<<<<< HEAD
 genesis.json
-=======
-admins.json
->>>>>>> f0d0c53e
+admins.json