use std::{
    collections::HashSet,
    env,
    io::{Error, Write},
    sync::Arc,
};

use async_std::fs;
use identity_server::{
    admins::InMemoryAdminStorage,
    identity::{genesis::GenesisBalance, IdentityService},
    routes::{self, State},
    verify::nonce_db::DatabaseNonceManager,
};
<<<<<<< HEAD
use serde_json;
=======
use serde::Deserialize;
>>>>>>> f0d0c53e
use tide::Server;

pub const DEFAULT_PORT: u32 = 8080;
pub const DEFAULT_HOST: &str = "localhost";

pub const DEFAULT_MYSQL_USER: &str = "root";
pub const DEFAULT_MYSQL_HOST: &str = "localhost";
pub const DEFAULT_MYSQL_PORT: u32 = 3306;
pub const DEFAULT_MYSQL_DATABASE: &str = "identity";

pub const DEFAULT_ADMINS_CONFIG_PATH: &str = "admins.json";

#[derive(Deserialize, Default)]
struct AdminConfig {
    admins: HashSet<String>,
    moderators: HashSet<String>,
}

#[async_std::main]
async fn main() {
    // load environment variables from `.env` if present
    let _ = dotenv::dotenv();
    // use INFO log level by default, disable all libraries logging
    // use RUST_LOG env variable to override log level
    let log_env = env_logger::Env::default().default_filter_or("info,tide=off");
    env_logger::Builder::from_env(log_env)
        .format(|buf, record| {
            let ts = buf.timestamp_seconds();
            writeln!(buf, "[{}] {}: {}", record.level(), ts, record.args())
        })
        .init();
    let config = match load_admin_config(DEFAULT_ADMINS_CONFIG_PATH).await {
        Ok(config) => config,
        Err(e) => {
            log::error!("Failed to load admin configuration: {:?}", e);
            panic!("Failed to load admin configuration: {}", e);
        }
    };

    let db_url = setup_database_url();
    let nonce_manager = match DatabaseNonceManager::new(&db_url).await {
        Ok(nonce_manager) => nonce_manager,
        Err(e) => {
            log::error!("Failed to connect to database: {:?}", e);
            panic!("Failed to connect to database: {}", e);
        }
    };

    let state = State {
        identity_service: IdentityService::default(),
        admin_storage: Arc::new(InMemoryAdminStorage::new(config.admins, config.moderators)),
        nonce_manager: Arc::new(nonce_manager),
    };
    if let Ok(genesis) = std::fs::read_to_string("genesis.json") {
        match serde_json::from_str::<Vec<GenesisBalance>>(&genesis) {
            Ok(balances) => {
                if let Err(e) = state
                    .identity_service
                    .apply_genesis_balances(balances)
                    .await
                {
                    log::error!("failed to apply genesis balances: {e}");
                }
            }
            Err(e) => log::error!("failed to parse genesis.json: {e}"),
        }
    }
    log::info!("Starting identity server");
    if let Err(err) = start_server(state).await {
        log::error!("Failed to start server: {:?}", err);
        panic!("Failed to start server: {}", err);
    }
}

async fn load_admin_config(path: &str) -> Result<AdminConfig, std::io::Error> {
    let content = match fs::read_to_string(path).await {
        Ok(content) => content,
        Err(err) => {
            log::warn!("Failed to read {path}: {}", err);
            return Ok(AdminConfig::default());
        }
    };
    let config: AdminConfig = serde_json::from_str(&content)?;
    Ok(config)
}

fn setup_database_url() -> String {
    let db_user = match env::var("MYSQL_USER").unwrap_or_default().as_str() {
        "" => DEFAULT_MYSQL_USER.to_string(),
        user_str => user_str.to_string(),
    };
    let db_password = env::var("MYSQL_PASSWORD").unwrap_or_default();
    let db_host = match env::var("MYSQL_HOST").unwrap_or_default().as_str() {
        "" => DEFAULT_MYSQL_HOST.to_string(),
        host_str => host_str.to_string(),
    };
    let db_port = match env::var("MYSQL_PORT").unwrap_or_default().as_str() {
        "" => DEFAULT_MYSQL_PORT,
        port_str => port_str.parse::<u32>().unwrap_or(DEFAULT_MYSQL_PORT),
    };
    let db_name = match env::var("MYSQL_DATABASE").unwrap_or_default().as_str() {
        "" => DEFAULT_MYSQL_DATABASE.to_string(),
        db_str => db_str.to_string(),
    };
    format!("mysql://{db_user}:{db_password}@{db_host}:{db_port}/{db_name}")
}

async fn start_server(state: State) -> Result<(), Error> {
    let port = match env::var("PORT").unwrap_or_default().as_str() {
        "" => DEFAULT_PORT,
        port_str => port_str.parse::<u32>().unwrap_or(DEFAULT_PORT),
    };
    let host = match env::var("HOST").unwrap_or_default().as_str() {
        "" => DEFAULT_HOST.to_string(),
        host_str => host_str.to_string(),
    };
    let mut server = tide::with_state(state);
    setup_routes(&mut server).await;
    server.listen(format!("{host}:{port}")).await
}

async fn setup_routes(server: &mut Server<State>) {
    server.at("/idt/:user").get(routes::idt::route);
    server.at("/vouch/:user").post(routes::vouch::route);
    server.at("/forget/:user").post(routes::forget::route);
    server.at("/punish/:user").post(routes::punish::route);
    server
        .at("/is_admin/:user")
        .get(routes::admins::is_admin::route);
    server
        .at("/add_admin/:user")
        .post(routes::admins::add_admin::route);
    server
        .at("/remove_admin/:user")
        .post(routes::admins::remove_admin::route);
    server
        .at("/is_moderator/:user")
        .get(routes::admins::is_moderator::route);
    server
        .at("/add_moderator/:user")
        .post(routes::admins::add_moderator::route);
    server
        .at("/remove_moderator/:user")
        .post(routes::admins::remove_moderator::route);
}

#[cfg(test)]
mod tests {
    use std::path::PathBuf;

    use async_std::{fs::File, io::WriteExt};
    use tempdir::TempDir;

    use super::*;

    // Helper function to create a temporary file with content
    async fn create_test_config(dir: &TempDir, content: &str) -> PathBuf {
        let config_path = dir.path().join("admins.json");
        let mut file = File::create(&config_path).await.unwrap();
        file.write_all(content.as_bytes()).await.unwrap();
        config_path
    }

    #[async_std::test]
    async fn test_load_admin_config_nonexistent_file() {
        let temp_dir = TempDir::new("config").unwrap();
        let non_existent_path = temp_dir.path().join("nonexistent.json");

        let config = load_admin_config(non_existent_path.to_str().unwrap())
            .await
            .unwrap();
        assert!(config.admins.is_empty());
        assert!(config.moderators.is_empty());
    }

    #[async_std::test]
    async fn test_load_admin_config_valid_file() {
        let temp_dir = TempDir::new("config").unwrap();
        let config_content = r#"{
            "admins": ["user1", "user2"],
            "moderators": ["mod1", "mod2", "mod3"]
        }"#;

        let config_path = create_test_config(&temp_dir, config_content).await;

        let config = load_admin_config(config_path.to_str().unwrap())
            .await
            .unwrap();
        assert_eq!(config.admins.len(), 2);
        assert!(config.admins.contains("user1"));
        assert!(config.admins.contains("user2"));
        assert_eq!(config.moderators.len(), 3);
        assert!(config.moderators.contains("mod1"));
        assert!(config.moderators.contains("mod2"));
        assert!(config.moderators.contains("mod3"));
    }

    #[async_std::test]
    async fn test_load_admin_config_invalid_json() {
        let temp_dir = TempDir::new("config").unwrap();
        let invalid_content = r#"{
            "admins": ["user1"],
            "moderators": ["mod1"
        }"#;

        let config_path = create_test_config(&temp_dir, invalid_content).await;
        let config_result = load_admin_config(config_path.to_str().unwrap()).await;
        assert!(config_result.is_err());
    }

    #[async_std::test]
    async fn test_load_admin_config_empty_file() {
        let temp_dir = TempDir::new("config").unwrap();
        let config_path = create_test_config(&temp_dir, "").await;
        let config_result = load_admin_config(config_path.to_str().unwrap()).await;
        assert!(config_result.is_err());
    }
}<|MERGE_RESOLUTION|>--- conflicted
+++ resolved
@@ -12,11 +12,8 @@
     routes::{self, State},
     verify::nonce_db::DatabaseNonceManager,
 };
-<<<<<<< HEAD
+use serde::Deserialize;
 use serde_json;
-=======
-use serde::Deserialize;
->>>>>>> f0d0c53e
 use tide::Server;
 
 pub const DEFAULT_PORT: u32 = 8080;
