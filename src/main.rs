use std::{
    collections::HashSet,
    env,
    fs,
    io::{Error, Write},
    sync::Arc,
};

use identity_server::{
    admins::InMemoryAdminStorage,
    identity::IdentityService,
    routes::{self, State},
    verify::nonce_db::DatabaseNonceManager,
};
use serde::Deserialize;
use tide::Server;

pub const DEFAULT_PORT: u32 = 8080;
pub const DEFAULT_HOST: &str = "localhost";

<<<<<<< HEAD
#[derive(Deserialize)]
struct AdminConfig {
    admins: Vec<String>,
    moderators: Vec<String>,
}

fn load_admin_config() -> (HashSet<String>, HashSet<String>) {
    match fs::read_to_string("admins.json") {
        Ok(content) => match serde_json::from_str::<AdminConfig>(&content) {
            Ok(cfg) => (
                cfg.admins.into_iter().collect(),
                cfg.moderators.into_iter().collect(),
            ),
            Err(err) => {
                log::error!("Failed to parse admins.json: {}", err);
                (HashSet::new(), HashSet::new())
            }
        },
        Err(err) => {
            log::warn!("Failed to read admins.json: {}", err);
            (HashSet::new(), HashSet::new())
        }
    }
}
=======
pub const DEFAULT_MYSQL_USER: &str = "root";
pub const DEFAULT_MYSQL_HOST: &str = "localhost";
pub const DEFAULT_MYSQL_PORT: u32 = 3306;
pub const DEFAULT_MYSQL_DATABASE: &str = "identity";
>>>>>>> d8950ad1

#[async_std::main]
async fn main() {
    // load environment variables from `.env` if present
    let _ = dotenv::dotenv();
    // use INFO log level by default, disable all libraries logging
    // use RUST_LOG env variable to override log level
    let log_env = env_logger::Env::default().default_filter_or("info,tide=off");
    env_logger::Builder::from_env(log_env)
        .format(|buf, record| {
            let ts = buf.timestamp_seconds();
            writeln!(buf, "[{}] {}: {}", record.level(), ts, record.args())
        })
        .init();
<<<<<<< HEAD
    let (admins, moderators) = load_admin_config();
=======
    let admins = HashSet::new();
    let moderators = HashSet::new();

    let db_url = setup_database_url();
    let nonce_manager = match DatabaseNonceManager::new(&db_url).await {
        Ok(nonce_manager) => nonce_manager,
        Err(e) => {
            log::error!("Failed to connect to database: {:?}", e);
            panic!("Failed to connect to database: {}", e);
        }
    };

>>>>>>> d8950ad1
    let state = State {
        identity_service: IdentityService::default(),
        admin_storage: Arc::new(InMemoryAdminStorage::new(admins, moderators)),
        nonce_manager: Arc::new(nonce_manager),
    };
    log::info!("Starting identity server");
    if let Err(err) = start_server(state).await {
        log::error!("Failed to start server: {:?}", err);
        panic!("Failed to start server: {}", err);
    }
}

fn setup_database_url() -> String {
    let db_user = match env::var("MYSQL_USER").unwrap_or_default().as_str() {
        "" => DEFAULT_MYSQL_USER.to_string(),
        user_str => user_str.to_string(),
    };
    let db_password = env::var("MYSQL_PASSWORD").unwrap_or_default();
    let db_host = match env::var("MYSQL_HOST").unwrap_or_default().as_str() {
        "" => DEFAULT_MYSQL_HOST.to_string(),
        host_str => host_str.to_string(),
    };
    let db_port = match env::var("MYSQL_PORT").unwrap_or_default().as_str() {
        "" => DEFAULT_MYSQL_PORT,
        port_str => port_str.parse::<u32>().unwrap_or(DEFAULT_MYSQL_PORT),
    };
    let db_name = match env::var("MYSQL_DATABASE").unwrap_or_default().as_str() {
        "" => DEFAULT_MYSQL_DATABASE.to_string(),
        db_str => db_str.to_string(),
    };
    format!("mysql://{db_user}:{db_password}@{db_host}:{db_port}/{db_name}")
}

async fn start_server(state: State) -> Result<(), Error> {
    let port = match env::var("PORT").unwrap_or_default().as_str() {
        "" => DEFAULT_PORT,
        port_str => port_str.parse::<u32>().unwrap_or(DEFAULT_PORT),
    };
    let host = match env::var("HOST").unwrap_or_default().as_str() {
        "" => DEFAULT_HOST.to_string(),
        host_str => host_str.to_string(),
    };
    let mut server = tide::with_state(state);
    setup_routes(&mut server).await;
    server.listen(format!("{host}:{port}")).await
}

async fn setup_routes(server: &mut Server<State>) {
    server.at("/idt/:user").get(routes::idt::route);
    server.at("/vouch/:user").post(routes::vouch::route);
    server.at("/forget/:user").post(routes::forget::route);
    server.at("/punish/:user").post(routes::punish::route);
    server
        .at("/is_admin/:user")
        .get(routes::admins::is_admin::route);
    server
        .at("/add_admin/:user")
        .post(routes::admins::add_admin::route);
    server
        .at("/remove_admin/:user")
        .post(routes::admins::remove_admin::route);
    server
        .at("/is_moderator/:user")
        .get(routes::admins::is_moderator::route);
    server
        .at("/add_moderator/:user")
        .post(routes::admins::add_moderator::route);
    server
        .at("/remove_moderator/:user")
        .post(routes::admins::remove_moderator::route);
}<|MERGE_RESOLUTION|>--- conflicted
+++ resolved
@@ -18,7 +18,11 @@
 pub const DEFAULT_PORT: u32 = 8080;
 pub const DEFAULT_HOST: &str = "localhost";
 
-<<<<<<< HEAD
+pub const DEFAULT_MYSQL_USER: &str = "root";
+pub const DEFAULT_MYSQL_HOST: &str = "localhost";
+pub const DEFAULT_MYSQL_PORT: u32 = 3306;
+pub const DEFAULT_MYSQL_DATABASE: &str = "identity";
+
 #[derive(Deserialize)]
 struct AdminConfig {
     admins: Vec<String>,
@@ -43,12 +47,6 @@
         }
     }
 }
-=======
-pub const DEFAULT_MYSQL_USER: &str = "root";
-pub const DEFAULT_MYSQL_HOST: &str = "localhost";
-pub const DEFAULT_MYSQL_PORT: u32 = 3306;
-pub const DEFAULT_MYSQL_DATABASE: &str = "identity";
->>>>>>> d8950ad1
 
 #[async_std::main]
 async fn main() {
@@ -63,11 +61,7 @@
             writeln!(buf, "[{}] {}: {}", record.level(), ts, record.args())
         })
         .init();
-<<<<<<< HEAD
     let (admins, moderators) = load_admin_config();
-=======
-    let admins = HashSet::new();
-    let moderators = HashSet::new();
 
     let db_url = setup_database_url();
     let nonce_manager = match DatabaseNonceManager::new(&db_url).await {
@@ -78,7 +72,6 @@
         }
     };
 
->>>>>>> d8950ad1
     let state = State {
         identity_service: IdentityService::default(),
         admin_storage: Arc::new(InMemoryAdminStorage::new(admins, moderators)),
